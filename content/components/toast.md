---
layout: home
title: Tailwind CSS Toast - Flowbite
description: Push notifications to your users using the toast component and choose from multiple sizes, colors, styles, and positionings
group: components
toc: true

previous: Tables
previousLink: components/tables/
next: Tooltips
nextLink: components/tooltips/
---

The toast component can be used to enhance your website's interactivity by pushing notifications to your visitors. You can choose from multiple styles, colors, sizes, and positionings and even dismiss the component by using the `data-collapse-toggle` data attribute from Flowbite.

## Default toast

<<<<<<< HEAD
{{< example github="components/toast.md" >}}
<div id="toast-1" class="flex items-center p-4 mb-4 w-full max-w-xs text-gray-500 bg-white rounded-lg shadow dark:bg-gray-800" role="alert">
    <div class="inline-flex flex-shrink-0 justify-center items-center w-8 h-8 text-green-500 bg-green-100 rounded-lg">
=======
Use the following default tabs component example to show a list of links that the user can navigate from on your website.

{{< example github="components/tabs.md" >}}
<div id="toast-1" class="flex items-center w-full max-w-xs p-4 mb-4 text-gray-500 bg-white rounded-lg shadow dark:bg-gray-800" role="alert">
    <div class="inline-flex items-center justify-center flex-shrink-0 w-8 h-8 text-green-500 bg-green-100 rounded-lg dark:bg-green-800 dark:text-green-200">
>>>>>>> ffd31f85
        <svg class="w-5 h-5" fill="currentColor" viewBox="0 0 20 20" xmlns="http://www.w3.org/2000/svg"><path fill-rule="evenodd" d="M16.707 5.293a1 1 0 010 1.414l-8 8a1 1 0 01-1.414 0l-4-4a1 1 0 011.414-1.414L8 12.586l7.293-7.293a1 1 0 011.414 0z" clip-rule="evenodd"></path></svg>
    </div>
    <div class="ml-3 text-sm font-normal">Item moved successfully.</div>
    <button type="button" class="ml-auto -mx-1.5 -my-1.5 bg-white text-gray-400 hover:text-gray-900 rounded-lg focus:ring-2 focus:ring-gray-300 p-1.5 hover:bg-gray-100 inline-flex h-8 w-8 dark:text-gray-500 dark:hover:text-white dark:bg-gray-800 dark:hover:bg-gray-700" data-collapse-toggle="toast-1" aria-label="Close">
        <span class="sr-only">Close</span>
        <svg class="w-5 h-5" fill="currentColor" viewBox="0 0 20 20" xmlns="http://www.w3.org/2000/svg"><path fill-rule="evenodd" d="M4.293 4.293a1 1 0 011.414 0L10 8.586l4.293-4.293a1 1 0 111.414 1.414L11.414 10l4.293 4.293a1 1 0 01-1.414 1.414L10 11.414l-4.293 4.293a1 1 0 01-1.414-1.414L8.586 10 4.293 5.707a1 1 0 010-1.414z" clip-rule="evenodd"></path></svg>
    </button>
</div>
{{< /example >}}

## Simple

<<<<<<< HEAD
{{< example github="components/toast.md" >}}
<div id="toast-1" class="flex items-center p-4 mb-4 space-x-4 w-full max-w-xs text-gray-500 bg-white rounded-lg divide-x divide-gray-200 shadow space-x dark:bg-gray-800" role="alert">
    <svg class="w-5 h-5 text-blue-600" aria-hidden="true" focusable="false" data-prefix="fas" data-icon="paper-plane" role="img" xmlns="http://www.w3.org/2000/svg" viewBox="0 0 512 512"><path fill="currentColor" d="M511.6 36.86l-64 415.1c-1.5 9.734-7.375 18.22-15.97 23.05c-4.844 2.719-10.27 4.097-15.68 4.097c-4.188 0-8.319-.8154-12.29-2.472l-122.6-51.1l-50.86 76.29C226.3 508.5 219.8 512 212.8 512C201.3 512 192 502.7 192 491.2v-96.18c0-7.115 2.372-14.03 6.742-19.64L416 96l-293.7 264.3L19.69 317.5C8.438 312.8 .8125 302.2 .0625 289.1s5.469-23.72 16.06-29.77l448-255.1c10.69-6.109 23.88-5.547 34 1.406S513.5 24.72 511.6 36.86z"></path></svg>
=======
Use the following default tabs component example to show a list of links that the user can navigate from on your website.

{{< example github="components/tabs.md" >}}
<div id="toast-1" class="flex items-center w-full max-w-xs p-4 mb-4 space-x-4 text-gray-500 bg-white divide-x divide-gray-200 rounded-lg shadow dark:text-gray-400 dark:divide-gray-700 space-x dark:bg-gray-800" role="alert">
    <svg class="w-5 h-5 text-blue-600 dark:text-blue-500" aria-hidden="true" focusable="false" data-prefix="fas" data-icon="paper-plane" role="img" xmlns="http://www.w3.org/2000/svg" viewBox="0 0 512 512"><path fill="currentColor" d="M511.6 36.86l-64 415.1c-1.5 9.734-7.375 18.22-15.97 23.05c-4.844 2.719-10.27 4.097-15.68 4.097c-4.188 0-8.319-.8154-12.29-2.472l-122.6-51.1l-50.86 76.29C226.3 508.5 219.8 512 212.8 512C201.3 512 192 502.7 192 491.2v-96.18c0-7.115 2.372-14.03 6.742-19.64L416 96l-293.7 264.3L19.69 317.5C8.438 312.8 .8125 302.2 .0625 289.1s5.469-23.72 16.06-29.77l448-255.1c10.69-6.109 23.88-5.547 34 1.406S513.5 24.72 511.6 36.86z"></path></svg>
>>>>>>> ffd31f85
    <div class="pl-4 text-sm font-normal">Message sent successfully.</div>
</div>
{{< /example >}}

## Undo

<<<<<<< HEAD
{{< example github="components/toast.md" >}}
<div id="toast-1" class="flex items-center p-4 mb-4 w-full max-w-xs text-gray-500 bg-white rounded-lg shadow dark:bg-gray-800" role="alert">
=======
Use the following default tabs component example to show a list of links that the user can navigate from on your website.

{{< example github="components/tabs.md" >}}
<div id="toast-1" class="flex items-center w-full max-w-xs p-4 mb-4 text-gray-500 bg-white rounded-lg shadow dark:text-gray-400 dark:bg-gray-800" role="alert">
>>>>>>> ffd31f85
    <div class="text-sm font-normal">
       Conversation archived.
    </div>
    <div class="flex items-center ml-auto space-x-2">
        <a class="text-sm font-medium text-blue-600 p-1.5 hover:bg-blue-100 rounded-lg dark:text-blue-500 dark:hover:bg-blue-900" href="#">Undo</a>
        <button type="button" class="bg-white text-gray-400 hover:text-gray-900 rounded-lg focus:ring-2 focus:ring-gray-300 p-1.5 hover:bg-gray-100 inline-flex h-8 w-8 dark:text-gray-500 dark:hover:text-white dark:bg-gray-800 dark:hover:bg-gray-700" data-collapse-toggle="toast-1" aria-label="Close">
            <span class="sr-only">Close</span>
            <svg class="w-5 h-5" fill="currentColor" viewBox="0 0 20 20" xmlns="http://www.w3.org/2000/svg"><path fill-rule="evenodd" d="M4.293 4.293a1 1 0 011.414 0L10 8.586l4.293-4.293a1 1 0 111.414 1.414L11.414 10l4.293 4.293a1 1 0 01-1.414 1.414L10 11.414l-4.293 4.293a1 1 0 01-1.414-1.414L8.586 10 4.293 5.707a1 1 0 010-1.414z" clip-rule="evenodd"></path></svg>
        </button>
    </div>
</div>
{{< /example >}}

## With CTA

<<<<<<< HEAD
{{< example github="components/toast.md" >}}
<div id="toast-2" class="p-4 mb-4 w-full max-w-xs text-gray-500 bg-white rounded-lg shadow dark:bg-gray-800 dark:text-gray-300" role="alert">
=======
Use the following default tabs component example to show a list of links that the user can navigate from on your website.

{{< example github="components/tabs.md" >}}
<div id="toast-2" class="w-full max-w-xs p-4 mb-4 text-gray-500 bg-white rounded-lg shadow dark:bg-gray-800 dark:text-gray-400" role="alert">
>>>>>>> ffd31f85
    <div class="flex">
        <img class="w-8 h-8 rounded-full shadow-lg" src="/docs/images/people/profile-picture-1.jpg" alt="Jese Leos image"/>
        <div class="ml-3 text-sm font-normal">
            <h3 class="mb-1 text-sm font-semibold text-gray-900 dark:text-white">Jese Leos</h3>
            <div class="mb-2 text-sm font-normal">Hi Neil, thanks for sharing your thoughts regarding Flowbite.</div> 
            <a href="#" class="inline-flex px-2.5 py-1.5 text-xs font-medium text-center text-white bg-blue-600 rounded-lg hover:bg-blue-700 focus:ring-4 focus:ring-blue-300 dark:bg-blue-500 dark:hover:bg-blue-600 dark:focus:ring-blue-800">Reply</a>   
        </div>
        <button type="button" class="ml-auto -mx-1.5 -my-1.5 bg-white text-gray-400 hover:text-gray-900 rounded-lg focus:ring-2 focus:ring-gray-300 p-1.5 hover:bg-gray-100 inline-flex h-8 w-8 dark:text-gray-500 dark:hover:text-white dark:bg-gray-800 dark:hover:bg-gray-700" data-collapse-toggle="toast-2" aria-label="Close">
            <span class="sr-only">Close</span>
            <svg class="w-5 h-5" fill="currentColor" viewBox="0 0 20 20" xmlns="http://www.w3.org/2000/svg"><path fill-rule="evenodd" d="M4.293 4.293a1 1 0 011.414 0L10 8.586l4.293-4.293a1 1 0 111.414 1.414L11.414 10l4.293 4.293a1 1 0 01-1.414 1.414L10 11.414l-4.293 4.293a1 1 0 01-1.414-1.414L8.586 10 4.293 5.707a1 1 0 010-1.414z" clip-rule="evenodd"></path></svg>
        </button>
    </div>
</div>
{{< /example >}}

## With avatar and icon

{{< example github="components/toast.md" >}}
<div id="toast-2" class="p-4 mb-4 w-full max-w-xs text-gray-900 bg-white rounded-lg shadow dark:bg-gray-800 dark:text-gray-300" role="alert">
    <div class="flex items-center mb-3">
        <h3 class="mb-1 text-sm font-semibold text-gray-900 dark:text-white">New notification</h3>
        <button type="button" class="ml-auto -mx-1.5 -my-1.5 bg-white text-gray-400 hover:text-gray-900 rounded-lg focus:ring-2 focus:ring-gray-300 p-1 hover:bg-gray-100 inline-flex items-center h-6 w-6 dark:text-gray-500 dark:hover:text-white dark:bg-gray-800 dark:hover:bg-gray-700" data-collapse-toggle="toast-2" aria-label="Close">
            <span class="sr-only">Close</span>
            <svg class="w-4 h-4" fill="currentColor" viewBox="0 0 20 20" xmlns="http://www.w3.org/2000/svg"><path fill-rule="evenodd" d="M4.293 4.293a1 1 0 011.414 0L10 8.586l4.293-4.293a1 1 0 111.414 1.414L11.414 10l4.293 4.293a1 1 0 01-1.414 1.414L10 11.414l-4.293 4.293a1 1 0 01-1.414-1.414L8.586 10 4.293 5.707a1 1 0 010-1.414z" clip-rule="evenodd"></path></svg>
        </button>
    </div>
    <div class="flex items-center">
        <div class="inline-block relative shrink-0">
            <img class="w-12 h-12 rounded-full" src="/docs/images/people/profile-picture-3.jpg" alt="Jese Leos image"/>
            <span class="block inline-flex absolute right-0 bottom-0 justify-center items-center w-6 h-6 bg-blue-600 rounded-full">
                <svg class="w-4 h-4 text-white" fill="currentColor" viewBox="0 0 20 20" xmlns="http://www.w3.org/2000/svg"><path fill-rule="evenodd" d="M18 13V5a2 2 0 00-2-2H4a2 2 0 00-2 2v8a2 2 0 002 2h3l3 3 3-3h3a2 2 0 002-2zM5 7a1 1 0 011-1h8a1 1 0 110 2H6a1 1 0 01-1-1zm1 3a1 1 0 100 2h3a1 1 0 100-2H6z" clip-rule="evenodd"></path></svg>
            </span>
        </div>
        <div class="ml-3 text-sm font-normal">
            <h4 class="text-sm font-semibold text-gray-900 dark:text-white">Bonnie Green</h4>
            <div class="text-sm font-normal">commmented on your photo</div> 
            <span class="text-xs font-medium text-blue-600 dark:text-blue-500">a few seconds ago</span>   
        </div>
    </div>
</div>
{{< /example >}}

## With CTA

<<<<<<< HEAD
{{< example github="components/toast.md" >}}
<div id="toast-2" class="p-4 mb-4 w-full max-w-xs text-gray-500 bg-white rounded-lg shadow dark:bg-gray-800 dark:text-gray-300" role="alert">
    <div class="flex">
        <div class="inline-flex flex-shrink-0 justify-center items-center w-8 h-8 text-blue-500 bg-blue-100 rounded-lg">
=======
Use the following default tabs component example to show a list of links that the user can navigate from on your website.

{{< example github="components/tabs.md" >}}
<div id="toast-2" class="w-full max-w-xs p-4 mb-4 text-gray-500 bg-white rounded-lg shadow dark:bg-gray-800 dark:text-gray-400" role="alert">
    <div class="flex">
        <div class="inline-flex items-center justify-center flex-shrink-0 w-8 h-8 text-blue-500 bg-blue-100 rounded-lg dark:text-blue-300 dark:bg-blue-900">
>>>>>>> ffd31f85
            <svg class="w-5 h-5" fill="currentColor" viewBox="0 0 20 20" xmlns="http://www.w3.org/2000/svg"><path fill-rule="evenodd" d="M4 2a1 1 0 011 1v2.101a7.002 7.002 0 0111.601 2.566 1 1 0 11-1.885.666A5.002 5.002 0 005.999 7H9a1 1 0 010 2H4a1 1 0 01-1-1V3a1 1 0 011-1zm.008 9.057a1 1 0 011.276.61A5.002 5.002 0 0014.001 13H11a1 1 0 110-2h5a1 1 0 011 1v5a1 1 0 11-2 0v-2.101a7.002 7.002 0 01-11.601-2.566 1 1 0 01.61-1.276z" clip-rule="evenodd"></path></svg>
        </div>
        <div class="ml-3 text-sm font-normal">
            <h3 class="mb-1 text-sm font-semibold text-gray-900 dark:text-white">Update available</h3>
            <div class="mb-2 text-sm font-normal">A new software version is available for download.</div> 
            <div class="grid grid-cols-2 gap-2">
                <div>
                    <a href="#" class="inline-flex justify-center w-full px-2 py-1.5 text-xs font-medium text-center text-white bg-blue-600 rounded-lg hover:bg-blue-700 focus:ring-4 focus:ring-blue-300 dark:bg-blue-500 dark:hover:bg-blue-600 dark:focus:ring-blue-800">Update</a>
                </div>
                <div>
                    <a href="#" class="inline-flex justify-center w-full px-2 py-1.5 text-xs font-medium text-center text-gray-900 bg-white border border-gray-300 rounded-lg hover:bg-gray-100 focus:ring-4 focus:ring-blue-300 dark:bg-gray-600 dark:text-white dark:border-gray-600 dark:hover:bg-gray-700 dark:hover:border-gray-700 dark:focus:ring-gray-800">Not now</a> 
                </div>
            </div>    
        </div>
        <button type="button" class="ml-auto -mx-1.5 -my-1.5 bg-white text-gray-400 hover:text-gray-900 rounded-lg focus:ring-2 focus:ring-gray-300 p-1.5 hover:bg-gray-100 inline-flex h-8 w-8 dark:text-gray-500 dark:hover:text-white dark:bg-gray-800 dark:hover:bg-gray-700" data-collapse-toggle="toast-2" aria-label="Close">
            <span class="sr-only">Close</span>
            <svg class="w-5 h-5" fill="currentColor" viewBox="0 0 20 20" xmlns="http://www.w3.org/2000/svg"><path fill-rule="evenodd" d="M4.293 4.293a1 1 0 011.414 0L10 8.586l4.293-4.293a1 1 0 111.414 1.414L11.414 10l4.293 4.293a1 1 0 01-1.414 1.414L10 11.414l-4.293 4.293a1 1 0 01-1.414-1.414L8.586 10 4.293 5.707a1 1 0 010-1.414z" clip-rule="evenodd"></path></svg>
        </button>
    </div>
</div>
{{< /example >}}






<|MERGE_RESOLUTION|>--- conflicted
+++ resolved
@@ -15,17 +15,11 @@
 
 ## Default toast
 
-<<<<<<< HEAD
-{{< example github="components/toast.md" >}}
-<div id="toast-1" class="flex items-center p-4 mb-4 w-full max-w-xs text-gray-500 bg-white rounded-lg shadow dark:bg-gray-800" role="alert">
-    <div class="inline-flex flex-shrink-0 justify-center items-center w-8 h-8 text-green-500 bg-green-100 rounded-lg">
-=======
 Use the following default tabs component example to show a list of links that the user can navigate from on your website.
 
 {{< example github="components/tabs.md" >}}
-<div id="toast-1" class="flex items-center w-full max-w-xs p-4 mb-4 text-gray-500 bg-white rounded-lg shadow dark:bg-gray-800" role="alert">
-    <div class="inline-flex items-center justify-center flex-shrink-0 w-8 h-8 text-green-500 bg-green-100 rounded-lg dark:bg-green-800 dark:text-green-200">
->>>>>>> ffd31f85
+<div id="toast-1" class="flex items-center p-4 mb-4 w-full max-w-xs text-gray-500 bg-white rounded-lg shadow dark:bg-gray-800" role="alert">
+    <div class="inline-flex flex-shrink-0 justify-center items-center w-8 h-8 text-green-500 bg-green-100 rounded-lg dark:bg-green-800 dark:text-green-200">
         <svg class="w-5 h-5" fill="currentColor" viewBox="0 0 20 20" xmlns="http://www.w3.org/2000/svg"><path fill-rule="evenodd" d="M16.707 5.293a1 1 0 010 1.414l-8 8a1 1 0 01-1.414 0l-4-4a1 1 0 011.414-1.414L8 12.586l7.293-7.293a1 1 0 011.414 0z" clip-rule="evenodd"></path></svg>
     </div>
     <div class="ml-3 text-sm font-normal">Item moved successfully.</div>
@@ -38,32 +32,21 @@
 
 ## Simple
 
-<<<<<<< HEAD
-{{< example github="components/toast.md" >}}
-<div id="toast-1" class="flex items-center p-4 mb-4 space-x-4 w-full max-w-xs text-gray-500 bg-white rounded-lg divide-x divide-gray-200 shadow space-x dark:bg-gray-800" role="alert">
-    <svg class="w-5 h-5 text-blue-600" aria-hidden="true" focusable="false" data-prefix="fas" data-icon="paper-plane" role="img" xmlns="http://www.w3.org/2000/svg" viewBox="0 0 512 512"><path fill="currentColor" d="M511.6 36.86l-64 415.1c-1.5 9.734-7.375 18.22-15.97 23.05c-4.844 2.719-10.27 4.097-15.68 4.097c-4.188 0-8.319-.8154-12.29-2.472l-122.6-51.1l-50.86 76.29C226.3 508.5 219.8 512 212.8 512C201.3 512 192 502.7 192 491.2v-96.18c0-7.115 2.372-14.03 6.742-19.64L416 96l-293.7 264.3L19.69 317.5C8.438 312.8 .8125 302.2 .0625 289.1s5.469-23.72 16.06-29.77l448-255.1c10.69-6.109 23.88-5.547 34 1.406S513.5 24.72 511.6 36.86z"></path></svg>
-=======
 Use the following default tabs component example to show a list of links that the user can navigate from on your website.
 
 {{< example github="components/tabs.md" >}}
-<div id="toast-1" class="flex items-center w-full max-w-xs p-4 mb-4 space-x-4 text-gray-500 bg-white divide-x divide-gray-200 rounded-lg shadow dark:text-gray-400 dark:divide-gray-700 space-x dark:bg-gray-800" role="alert">
+<div id="toast-1" class="flex items-center p-4 mb-4 space-x-4 w-full max-w-xs text-gray-500 bg-white rounded-lg divide-x divide-gray-200 shadow dark:text-gray-400 dark:divide-gray-700 space-x dark:bg-gray-800" role="alert">
     <svg class="w-5 h-5 text-blue-600 dark:text-blue-500" aria-hidden="true" focusable="false" data-prefix="fas" data-icon="paper-plane" role="img" xmlns="http://www.w3.org/2000/svg" viewBox="0 0 512 512"><path fill="currentColor" d="M511.6 36.86l-64 415.1c-1.5 9.734-7.375 18.22-15.97 23.05c-4.844 2.719-10.27 4.097-15.68 4.097c-4.188 0-8.319-.8154-12.29-2.472l-122.6-51.1l-50.86 76.29C226.3 508.5 219.8 512 212.8 512C201.3 512 192 502.7 192 491.2v-96.18c0-7.115 2.372-14.03 6.742-19.64L416 96l-293.7 264.3L19.69 317.5C8.438 312.8 .8125 302.2 .0625 289.1s5.469-23.72 16.06-29.77l448-255.1c10.69-6.109 23.88-5.547 34 1.406S513.5 24.72 511.6 36.86z"></path></svg>
->>>>>>> ffd31f85
     <div class="pl-4 text-sm font-normal">Message sent successfully.</div>
 </div>
 {{< /example >}}
 
 ## Undo
 
-<<<<<<< HEAD
-{{< example github="components/toast.md" >}}
-<div id="toast-1" class="flex items-center p-4 mb-4 w-full max-w-xs text-gray-500 bg-white rounded-lg shadow dark:bg-gray-800" role="alert">
-=======
 Use the following default tabs component example to show a list of links that the user can navigate from on your website.
 
 {{< example github="components/tabs.md" >}}
-<div id="toast-1" class="flex items-center w-full max-w-xs p-4 mb-4 text-gray-500 bg-white rounded-lg shadow dark:text-gray-400 dark:bg-gray-800" role="alert">
->>>>>>> ffd31f85
+<div id="toast-1" class="flex items-center p-4 mb-4 w-full max-w-xs text-gray-500 bg-white rounded-lg shadow dark:text-gray-400 dark:bg-gray-800" role="alert">
     <div class="text-sm font-normal">
        Conversation archived.
     </div>
@@ -79,15 +62,10 @@
 
 ## With CTA
 
-<<<<<<< HEAD
-{{< example github="components/toast.md" >}}
-<div id="toast-2" class="p-4 mb-4 w-full max-w-xs text-gray-500 bg-white rounded-lg shadow dark:bg-gray-800 dark:text-gray-300" role="alert">
-=======
 Use the following default tabs component example to show a list of links that the user can navigate from on your website.
 
 {{< example github="components/tabs.md" >}}
-<div id="toast-2" class="w-full max-w-xs p-4 mb-4 text-gray-500 bg-white rounded-lg shadow dark:bg-gray-800 dark:text-gray-400" role="alert">
->>>>>>> ffd31f85
+<div id="toast-2" class="p-4 mb-4 w-full max-w-xs text-gray-500 bg-white rounded-lg shadow dark:bg-gray-800 dark:text-gray-400" role="alert">
     <div class="flex">
         <img class="w-8 h-8 rounded-full shadow-lg" src="/docs/images/people/profile-picture-1.jpg" alt="Jese Leos image"/>
         <div class="ml-3 text-sm font-normal">
@@ -132,19 +110,12 @@
 
 ## With CTA
 
-<<<<<<< HEAD
-{{< example github="components/toast.md" >}}
-<div id="toast-2" class="p-4 mb-4 w-full max-w-xs text-gray-500 bg-white rounded-lg shadow dark:bg-gray-800 dark:text-gray-300" role="alert">
-    <div class="flex">
-        <div class="inline-flex flex-shrink-0 justify-center items-center w-8 h-8 text-blue-500 bg-blue-100 rounded-lg">
-=======
 Use the following default tabs component example to show a list of links that the user can navigate from on your website.
 
 {{< example github="components/tabs.md" >}}
-<div id="toast-2" class="w-full max-w-xs p-4 mb-4 text-gray-500 bg-white rounded-lg shadow dark:bg-gray-800 dark:text-gray-400" role="alert">
+<div id="toast-2" class="p-4 mb-4 w-full max-w-xs text-gray-500 bg-white rounded-lg shadow dark:bg-gray-800 dark:text-gray-400" role="alert">
     <div class="flex">
-        <div class="inline-flex items-center justify-center flex-shrink-0 w-8 h-8 text-blue-500 bg-blue-100 rounded-lg dark:text-blue-300 dark:bg-blue-900">
->>>>>>> ffd31f85
+        <div class="inline-flex flex-shrink-0 justify-center items-center w-8 h-8 text-blue-500 bg-blue-100 rounded-lg dark:text-blue-300 dark:bg-blue-900">
             <svg class="w-5 h-5" fill="currentColor" viewBox="0 0 20 20" xmlns="http://www.w3.org/2000/svg"><path fill-rule="evenodd" d="M4 2a1 1 0 011 1v2.101a7.002 7.002 0 0111.601 2.566 1 1 0 11-1.885.666A5.002 5.002 0 005.999 7H9a1 1 0 010 2H4a1 1 0 01-1-1V3a1 1 0 011-1zm.008 9.057a1 1 0 011.276.61A5.002 5.002 0 0014.001 13H11a1 1 0 110-2h5a1 1 0 011 1v5a1 1 0 11-2 0v-2.101a7.002 7.002 0 01-11.601-2.566 1 1 0 01.61-1.276z" clip-rule="evenodd"></path></svg>
         </div>
         <div class="ml-3 text-sm font-normal">
@@ -165,10 +136,4 @@
         </button>
     </div>
 </div>
-{{< /example >}}
-
-
-
-
-
-
+{{< /example >}}