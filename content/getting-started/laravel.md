--- conflicted
+++ resolved
@@ -42,11 +42,7 @@
 cd awesome-project
 ```
 
-<<<<<<< HEAD
 Start the development server using the following command:
-=======
-3. Start the development server using the following command:
->>>>>>> 47c96bf7
 
 ```bash
 php artisan serve
