--- conflicted
+++ resolved
@@ -15,25 +15,10 @@
 
 We strive to keep a good accountability of all of the version changes that we make for the FlowBite library.
 
-<<<<<<< HEAD
-### v1.3.2
-
-Released on February 2nd, 2022.
-
-- add new footer component
-- remove `.bundle` name convention
-- remove `@themesberg` tag from NPM
-### v1.3.1
-=======
 ### v1.3.3
->>>>>>> 1439ea5f
 
 - added new accordion component
 
-<<<<<<< HEAD
-- add new spinner component
-- add new floating labels for form elements
-=======
 ### v1.3.2
 
 - add new footer component
@@ -42,7 +27,6 @@
 - add two new table components
 - remove `.bundle` name convention
 - remove `@themesberg` tag from NPM
->>>>>>> 1439ea5f
 
 ### v1.3.1
 
