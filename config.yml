languageCode:           "en"
title:                  "FlowBite Tailwind CSS"
baseURL:                "https://flowbite.com/docs/"
# baseURL:                "http://localhost:1313/docs"
enableInlineShortcodes: true

params:
<<<<<<< HEAD
  current_version: 1.3.2
=======
  current_version: 1.3.3
>>>>>>> 1439ea5f
  authors: Themesberg
  social_image_path: /docs/images/og-image.png

markup:
  goldmark:
    renderer:
      unsafe:           true
  highlight:
    noClasses:          false
    style:              colorful
  tableOfContents:
    startLevel:         2
    endLevel:           6

buildDrafts:            true
buildFuture:            true

enableRobotsTXT:        true
metaDataFormat:         "yaml"
disableKinds:           ["404", "taxonomy", "taxonomyTerm", "RSS"]

publishDir:             "_gh_pages"<|MERGE_RESOLUTION|>--- conflicted
+++ resolved
@@ -5,11 +5,7 @@
 enableInlineShortcodes: true
 
 params:
-<<<<<<< HEAD
-  current_version: 1.3.2
-=======
   current_version: 1.3.3
->>>>>>> 1439ea5f
   authors: Themesberg
   social_image_path: /docs/images/og-image.png
 
